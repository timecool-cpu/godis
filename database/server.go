package database

import (
	"fmt"
	"os"
	"runtime/debug"
	"strconv"
	"strings"
	"sync/atomic"
	"time"

	"github.com/hdt3213/godis/aof"
	"github.com/hdt3213/godis/config"
	"github.com/hdt3213/godis/interface/database"
	"github.com/hdt3213/godis/interface/redis"
	"github.com/hdt3213/godis/lib/logger"
	"github.com/hdt3213/godis/lib/utils"
	"github.com/hdt3213/godis/pubsub"
	"github.com/hdt3213/godis/redis/protocol"
)

var godisVersion = "1.2.8" // do not modify

// Server is a redis-server with full capabilities including multiple database, rdb loader, replication
type Server struct {
	dbSet []*atomic.Value // *DB

	// handle publish/subscribe
	hub *pubsub.Hub
	// handle aof persistence
	persister *aof.Persister

	// for replication
	role         int32
	slaveStatus  *slaveStatus
	masterStatus *masterStatus

	// hooks
	insertCallback database.KeyEventCallback
	deleteCallback database.KeyEventCallback
}

func fileExists(filename string) bool {
	info, err := os.Stat(filename)
	return err == nil && !info.IsDir()
}

// NewStandaloneServer creates a standalone redis server, with multi database and all other funtions
func NewStandaloneServer() *Server {
	server := &Server{}
	if config.Properties.Databases == 0 {
		config.Properties.Databases = 16
	}
	// creat tmp dir
	err := os.MkdirAll(config.GetTmpDir(), os.ModePerm)
	if err != nil {
		panic(fmt.Errorf("create tmp dir failed: %v", err))
	}
	// make db set
	server.dbSet = make([]*atomic.Value, config.Properties.Databases)
	for i := range server.dbSet {
		singleDB := makeDB()
		singleDB.index = i
		holder := &atomic.Value{}
		holder.Store(singleDB)
		server.dbSet[i] = holder
	}
	server.hub = pubsub.MakeHub()
	// record aof
	validAof := false
	if config.Properties.AppendOnly {
		validAof = fileExists(config.Properties.AppendFilename)
		aofHandler, err := NewPersister(server,
			config.Properties.AppendFilename, true, config.Properties.AppendFsync)
		if err != nil {
			panic(err)
		}
		server.bindPersister(aofHandler)
	}
	if config.Properties.RDBFilename != "" && !validAof {
		// load rdb
		err := server.loadRdbFile()
		if err != nil {
			logger.Error(err)
		}
	}
	server.slaveStatus = initReplSlaveStatus()
	server.initMaster()
	server.startReplCron()
	server.role = masterRole // The initialization process does not require atomicity
	return server
}

// Exec executes command
// parameter `cmdLine` contains command and its arguments, for example: "set key value"
func (server *Server) Exec(c redis.Connection, cmdLine [][]byte) (result redis.Reply) {
	defer func() {
		if err := recover(); err != nil {
			logger.Warn(fmt.Sprintf("error occurs: %v\n%s", err, string(debug.Stack())))
			result = &protocol.UnknownErrReply{}
		}
	}()

	cmdName := strings.ToLower(string(cmdLine[0]))
	// ping
	if cmdName == "ping" {
		return Ping(c, cmdLine[1:])
	}
	// authenticate
	if cmdName == "auth" {
		return Auth(c, cmdLine[1:])
	}
	if !isAuthenticated(c) {
		return protocol.MakeErrReply("NOAUTH Authentication required")
	}
	// info
	if cmdName == "info" {
		return Info(server, cmdLine[1:])
	}
	if cmdName == "slaveof" {
		if c != nil && c.InMultiState() {
			return protocol.MakeErrReply("cannot use slave of database within multi")
		}
		if len(cmdLine) != 3 {
			return protocol.MakeArgNumErrReply("SLAVEOF")
		}
		return server.execSlaveOf(c, cmdLine[1:])
	} else if cmdName == "command" {
		return execCommand(cmdLine[1:])
	}

	// read only slave
	role := atomic.LoadInt32(&server.role)
	if role == slaveRole && !c.IsMaster() {
		// only allow read only command, forbid all special commands except `auth` and `slaveof`
		if !isReadOnlyCommand(cmdName) {
			return protocol.MakeErrReply("READONLY You can't write against a read only slave.")
		}
	}

	// special commands which cannot execute within transaction
	if cmdName == "subscribe" {
		if len(cmdLine) < 2 {
			return protocol.MakeArgNumErrReply("subscribe")
		}
		return pubsub.Subscribe(server.hub, c, cmdLine[1:])
	} else if cmdName == "publish" {
		return pubsub.Publish(server.hub, cmdLine[1:])
	} else if cmdName == "unsubscribe" {
		return pubsub.UnSubscribe(server.hub, c, cmdLine[1:])
	} else if cmdName == "bgrewriteaof" {
		if !config.Properties.AppendOnly {
			return protocol.MakeErrReply("AppendOnly is false, you can't rewrite aof file")
		}
		// aof.go imports router.go, router.go cannot import BGRewriteAOF from aof.go
		return BGRewriteAOF(server, cmdLine[1:])
	} else if cmdName == "rewriteaof" {
		if !config.Properties.AppendOnly {
			return protocol.MakeErrReply("AppendOnly is false, you can't rewrite aof file")
		}
		return RewriteAOF(server, cmdLine[1:])
	} else if cmdName == "flushall" {
		return server.flushAll()
	} else if cmdName == "flushdb" {
		if !validateArity(1, cmdLine) {
			return protocol.MakeArgNumErrReply(cmdName)
		}
		if c.InMultiState() {
			return protocol.MakeErrReply("ERR command 'FlushDB' cannot be used in MULTI")
		}
		return server.execFlushDB(c.GetDBIndex())
	} else if cmdName == "save" {
		return SaveRDB(server, cmdLine[1:])
	} else if cmdName == "bgsave" {
		return BGSaveRDB(server, cmdLine[1:])
	} else if cmdName == "select" {
		if c != nil && c.InMultiState() {
			return protocol.MakeErrReply("cannot select database within multi")
		}
		if len(cmdLine) != 2 {
			return protocol.MakeArgNumErrReply("select")
		}
		return execSelect(c, server, cmdLine[1:])
	} else if cmdName == "copy" {
		if len(cmdLine) < 3 {
			return protocol.MakeArgNumErrReply("copy")
		}
		return execCopy(server, c, cmdLine[1:])
	} else if cmdName == "replconf" {
		return server.execReplConf(c, cmdLine[1:])
	} else if cmdName == "psync" {
		return server.execPSync(c, cmdLine[1:])
	}
	// todo: support multi database transaction

	// normal commands
	dbIndex := c.GetDBIndex()
	selectedDB, errReply := server.selectDB(dbIndex)
	if errReply != nil {
		return errReply
	}
	return selectedDB.Exec(c, cmdLine)
}

// AfterClientClose does some clean after client close connection
func (server *Server) AfterClientClose(c redis.Connection) {
	pubsub.UnsubscribeAll(server.hub, c)
}

// Close graceful shutdown database
func (server *Server) Close() {
	// stop slaveStatus first
	server.slaveStatus.close()
	if server.persister != nil {
		server.persister.Close()
	}
	server.stopMaster()
}

func execSelect(c redis.Connection, mdb *Server, args [][]byte) redis.Reply {
	dbIndex, err := strconv.Atoi(string(args[0]))
	if err != nil {
		return protocol.MakeErrReply("ERR invalid DB index")
	}
	if dbIndex >= len(mdb.dbSet) || dbIndex < 0 {
		return protocol.MakeErrReply("ERR DB index is out of range")
	}
	c.SelectDB(dbIndex)
	return protocol.MakeOkReply()
}

func (server *Server) execFlushDB(dbIndex int) redis.Reply {
	if server.persister != nil {
		server.persister.SaveCmdLine(dbIndex, utils.ToCmdLine("FlushDB"))
	}
	return server.flushDB(dbIndex)
}

// flushDB flushes the selected database
func (server *Server) flushDB(dbIndex int) redis.Reply {
	if dbIndex >= len(server.dbSet) || dbIndex < 0 {
		return protocol.MakeErrReply("ERR DB index is out of range")
	}
	newDB := makeDB()
	server.loadDB(dbIndex, newDB)
	return &protocol.OkReply{}
}

func (server *Server) loadDB(dbIndex int, newDB *DB) redis.Reply {
	if dbIndex >= len(server.dbSet) || dbIndex < 0 {
		return protocol.MakeErrReply("ERR DB index is out of range")
	}
	oldDB := server.mustSelectDB(dbIndex)
	newDB.index = dbIndex
	newDB.addAof = oldDB.addAof // inherit oldDB
	server.dbSet[dbIndex].Store(newDB)
	return &protocol.OkReply{}
}

// flushAll flushes all databases.
func (server *Server) flushAll() redis.Reply {
	for i := range server.dbSet {
		server.flushDB(i)
	}
	if server.persister != nil {
		server.persister.SaveCmdLine(0, utils.ToCmdLine("FlushAll"))
	}
	return &protocol.OkReply{}
}

// selectDB returns the database with the given index, or an error if the index is out of range.
func (server *Server) selectDB(dbIndex int) (*DB, *protocol.StandardErrReply) {
	if dbIndex >= len(server.dbSet) || dbIndex < 0 {
		return nil, protocol.MakeErrReply("ERR DB index is out of range")
	}
	return server.dbSet[dbIndex].Load().(*DB), nil
}

// mustSelectDB is like selectDB, but panics if an error occurs.
func (server *Server) mustSelectDB(dbIndex int) *DB {
	selectedDB, err := server.selectDB(dbIndex)
	if err != nil {
		panic(err)
	}
	return selectedDB
}

// ForEach traverses all the keys in the given database
func (server *Server) ForEach(dbIndex int, cb func(key string, data *database.DataEntity, expiration *time.Time) bool) {
	server.mustSelectDB(dbIndex).ForEach(cb)
}

// GetEntity returns the data entity to the given key
func (server *Server) GetEntity(dbIndex int, key string) (*database.DataEntity, bool) {
	return server.mustSelectDB(dbIndex).GetEntity(key)
}

func (server *Server) GetExpiration(dbIndex int, key string) *time.Time {
	raw, ok := server.mustSelectDB(dbIndex).ttlMap.Get(key)
	if !ok {
		return nil
	}
	expireTime, _ := raw.(time.Time)
	return &expireTime
}

// ExecMulti executes multi commands transaction Atomically and Isolated
func (server *Server) ExecMulti(conn redis.Connection, watching map[string]uint32, cmdLines []CmdLine) redis.Reply {
	selectedDB, errReply := server.selectDB(conn.GetDBIndex())
	if errReply != nil {
		return errReply
	}
	return selectedDB.ExecMulti(conn, watching, cmdLines)
}

// RWLocks lock keys for writing and reading
func (server *Server) RWLocks(dbIndex int, writeKeys []string, readKeys []string) {
	server.mustSelectDB(dbIndex).RWLocks(writeKeys, readKeys)
}

// RWUnLocks unlock keys for writing and reading
func (server *Server) RWUnLocks(dbIndex int, writeKeys []string, readKeys []string) {
	server.mustSelectDB(dbIndex).RWUnLocks(writeKeys, readKeys)
}

// GetUndoLogs return rollback commands
func (server *Server) GetUndoLogs(dbIndex int, cmdLine [][]byte) []CmdLine {
	return server.mustSelectDB(dbIndex).GetUndoLogs(cmdLine)
}

// ExecWithLock executes normal commands, invoker should provide locks
func (server *Server) ExecWithLock(conn redis.Connection, cmdLine [][]byte) redis.Reply {
	db, errReply := server.selectDB(conn.GetDBIndex())
	if errReply != nil {
		return errReply
	}
	return db.execWithLock(cmdLine)
}

// BGRewriteAOF asynchronously rewrites Append-Only-File
func BGRewriteAOF(db *Server, args [][]byte) redis.Reply {
	go db.persister.Rewrite()
	return protocol.MakeStatusReply("Background append only file rewriting started")
}

// RewriteAOF start Append-Only-File rewriting and blocked until it finished
func RewriteAOF(db *Server, args [][]byte) redis.Reply {
	err := db.persister.Rewrite()
	if err != nil {
		return protocol.MakeErrReply(err.Error())
	}
	return protocol.MakeOkReply()
}

// SaveRDB start RDB writing and blocked until it finished
func SaveRDB(db *Server, args [][]byte) redis.Reply {
	if db.persister == nil {
		return protocol.MakeErrReply("please enable aof before using save")
	}
	rdbFilename := config.Properties.RDBFilename
	if rdbFilename == "" {
		rdbFilename = "dump.rdb"
	}
	err := db.persister.GenerateRDB(rdbFilename)
	if err != nil {
		return protocol.MakeErrReply(err.Error())
	}
	return protocol.MakeOkReply()
}

// BGSaveRDB asynchronously save RDB
func BGSaveRDB(db *Server, args [][]byte) redis.Reply {
	if db.persister == nil {
		return protocol.MakeErrReply("please enable aof before using save")
	}
	go func() {
		defer func() {
			if err := recover(); err != nil {
				logger.Error(err)
			}
		}()
		rdbFilename := config.Properties.RDBFilename
		if rdbFilename == "" {
			rdbFilename = "dump.rdb"
		}
		err := db.persister.GenerateRDB(rdbFilename)
		if err != nil {
			logger.Error(err)
		}
	}()
	return protocol.MakeStatusReply("Background saving started")
}

// GetDBSize returns keys count and ttl key count
func (server *Server) GetDBSize(dbIndex int) (int, int) {
	db := server.mustSelectDB(dbIndex)
	return db.data.Len(), db.ttlMap.Len()
}

func (server *Server) startReplCron() {
	go func(mdb *Server) {
		ticker := time.Tick(time.Second * 10)
		for range ticker {
			mdb.slaveCron()
			mdb.masterCron()
		}
	}(server)
}

<<<<<<< HEAD
// GetAvgTTL Calculate the average expiration time of keys
func (server *Server) GetAvgTTL(dbIndex, randomKeyCount int) int64 {
	var ttlCount int64
	db := server.mustSelectDB(dbIndex)
	keys := db.data.RandomKeys(randomKeyCount)
	for _, k := range keys {
		t := time.Now()
		rawExpireTime, ok := db.ttlMap.Get(k)
		if !ok {
			continue
		}
		expireTime, _ := rawExpireTime.(time.Time)
		// if the key has already reached its expiration time during calculation, ignore it
		if expireTime.Sub(t).Microseconds() > 0 {
			ttlCount += expireTime.Sub(t).Microseconds()
		}
	}
	return ttlCount / int64(len(keys))
=======
func (server *Server) SetKeyInsertedCallback(cb database.KeyEventCallback) {
	server.insertCallback = cb
	for i := range server.dbSet {
		db := server.mustSelectDB(i)
		db.insertCallback = cb
	}

}

func (server *Server) SetKeyDeletedCallback(cb database.KeyEventCallback) {
	server.deleteCallback = cb
	for i := range server.dbSet {
		db := server.mustSelectDB(i)
		db.deleteCallback = cb
	}
>>>>>>> bf7f6288
}<|MERGE_RESOLUTION|>--- conflicted
+++ resolved
@@ -407,7 +407,6 @@
 	}(server)
 }
 
-<<<<<<< HEAD
 // GetAvgTTL Calculate the average expiration time of keys
 func (server *Server) GetAvgTTL(dbIndex, randomKeyCount int) int64 {
 	var ttlCount int64
@@ -426,7 +425,8 @@
 		}
 	}
 	return ttlCount / int64(len(keys))
-=======
+}
+
 func (server *Server) SetKeyInsertedCallback(cb database.KeyEventCallback) {
 	server.insertCallback = cb
 	for i := range server.dbSet {
@@ -442,5 +442,4 @@
 		db := server.mustSelectDB(i)
 		db.deleteCallback = cb
 	}
->>>>>>> bf7f6288
 }