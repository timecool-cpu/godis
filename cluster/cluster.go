--- conflicted
+++ resolved
@@ -18,27 +18,23 @@
 	"github.com/hdt3213/godis/lib/logger"
 	"github.com/hdt3213/godis/redis/parser"
 	"github.com/hdt3213/godis/redis/protocol"
-<<<<<<< HEAD
-=======
 	"os"
 	"path"
-	"runtime/debug"
-	"strings"
 	"sync"
->>>>>>> bf7f6288
 )
 
 // Cluster represents a node of godis cluster
 // it holds part of data and coordinates other nodes to finish transactions
 type Cluster struct {
-	self         string
-	addr         string
-	db           database.DBEngine
-	transactions *dict.SimpleDict // id -> Transaction
-	topology     topology
-	slotMu       sync.RWMutex
-	slots        map[uint32]*hostSlot
-	idGenerator  *idgenerator.IDGenerator
+	self          string
+	addr          string
+	db            database.DBEngine
+	transactions  *dict.SimpleDict // id -> Transaction
+	transactionMu sync.RWMutex
+	topology      topology
+	slotMu        sync.RWMutex
+	slots         map[uint32]*hostSlot
+	idGenerator   *idgenerator.IDGenerator
 
 	clientFactory clientFactory
 }
@@ -58,8 +54,6 @@
 	NewStream(peerAddr string, cmdLine CmdLine) (peerStream, error)
 	Close() error
 }
-
-type relayFunc func(cluster *Cluster, node string, c redis.Connection, cmdLine CmdLine) redis.Reply
 
 const (
 	slotStateHost = iota
@@ -97,26 +91,6 @@
 // MakeCluster creates and starts a node of cluster
 func MakeCluster() *Cluster {
 	cluster := &Cluster{
-<<<<<<< HEAD
-		self:            config.Properties.Self,
-		db:              database2.NewStandaloneServer(),
-		transactions:    dict.MakeSimple(),
-		peerPicker:      consistenthash.New(replicas, nil),
-		nodeConnections: make(map[string]*pool.Pool),
-
-		idGenerator: idgenerator.MakeGenerator(config.Properties.Self),
-		relayImpl:   defaultRelayImpl,
-	}
-
-	contains := make(map[string]struct{})
-	nodes := make([]string, 0, len(config.Properties.Peers)+1)
-	for _, peer := range config.Properties.Peers {
-		if _, ok := contains[peer]; ok {
-			continue
-		}
-		contains[peer] = struct{}{}
-		nodes = append(nodes, peer)
-=======
 		self:          config.Properties.Self,
 		addr:          config.Properties.AnnounceAddress(),
 		db:            database2.NewStandaloneServer(),
@@ -136,7 +110,6 @@
 		err = cluster.startAsSeed(config.Properties.AnnounceAddress())
 	} else {
 		err = cluster.Join(config.Properties.ClusterSeed)
->>>>>>> bf7f6288
 	}
 	if err != nil {
 		panic(err)
@@ -216,10 +189,10 @@
 	cluster.db.AfterClientClose(c)
 }
 
-<<<<<<< HEAD
 func (cluster *Cluster) LoadRDB(dec *core.Decoder) error {
 	return cluster.db.LoadRDB(dec)
-=======
+}
+
 func (cluster *Cluster) makeInsertCallback() database.KeyEventCallback {
 	return func(dbIndex int, key string, entity *database.DataEntity) {
 		slotId := getSlot(key)
@@ -253,5 +226,4 @@
 func fileExists(filename string) bool {
 	info, err := os.Stat(filename)
 	return err == nil && !info.IsDir()
->>>>>>> bf7f6288
 }